import { convertToCoreMessages, streamText as _streamText, type Message } from 'ai';
import { MAX_TOKENS, type FileMap } from './constants';
import { getSystemPrompt } from '~/lib/common/prompts/prompts';
import { DEFAULT_MODEL, DEFAULT_PROVIDER, MODIFICATIONS_TAG_NAME, PROVIDER_LIST, WORK_DIR } from '~/utils/constants';
import type { IProviderSetting } from '~/types/model';
import { PromptLibrary } from '~/lib/common/prompt-library';
import { allowedHTMLElements } from '~/utils/markdown';
import { LLMManager } from '~/lib/modules/llm/manager';
import { createScopedLogger } from '~/utils/logger';
import { createFilesContext, extractPropertiesFromMessage, simplifyBoltActions } from './utils';
import { getFilePaths } from './select-context';

export type Messages = Message[];

export type StreamingOptions = Omit<Parameters<typeof _streamText>[0], 'model'>;

<<<<<<< HEAD
=======
export interface File {
  type: 'file';
  content: string;
  isBinary: boolean;
}

export interface Folder {
  type: 'folder';
}

type Dirent = File | Folder;

export type FileMap = Record<string, Dirent | undefined>;

export function simplifyBoltActions(input: string): string {
  // Using regex to match boltAction tags that have type="file"
  const regex = /(<boltAction[^>]*type="file"[^>]*>)([\s\S]*?)(<\/boltAction>)/g;

  // Replace each matching occurrence
  return input.replace(regex, (_0, openingTag, _2, closingTag) => {
    return `${openingTag}\n          ...\n        ${closingTag}`;
  });
}

// Common patterns to ignore, similar to .gitignore
const IGNORE_PATTERNS = [
  'node_modules/**',
  '.git/**',
  'dist/**',
  'build/**',
  '.next/**',
  'coverage/**',
  '.cache/**',
  '.vscode/**',
  '.idea/**',
  '**/*.log',
  '**/.DS_Store',
  '**/npm-debug.log*',
  '**/yarn-debug.log*',
  '**/yarn-error.log*',
  '**/*lock.json',
  '**/*lock.yml',
];
const ig = ignore().add(IGNORE_PATTERNS);

function createFilesContext(files: FileMap) {
  let filePaths = Object.keys(files);
  filePaths = filePaths.filter((x) => {
    const relPath = x.replace('/home/project/', '');
    return !ig.ignores(relPath);
  });

  const fileContexts = filePaths
    .filter((x) => files[x] && files[x].type == 'file')
    .map((path) => {
      const dirent = files[path];

      if (!dirent || dirent.type == 'folder') {
        return '';
      }

      return `<file path="${path}">\n${dirent.content}\n</file>`;
    });

  return `Below are the code files present in the webcontainer:\n <codebase>\n${fileContexts.join('\n\n')}\n</codebase>`;
}

function extractPropertiesFromMessage(message: Message): { model: string; provider: string; content: string } {
  const textContent = Array.isArray(message.content)
    ? message.content.find((item) => item.type === 'text')?.text || ''
    : message.content;

  const modelMatch = textContent.match(MODEL_REGEX);
  const providerMatch = textContent.match(PROVIDER_REGEX);

  /*
   * Extract model
   * const modelMatch = message.content.match(MODEL_REGEX);
   */
  const model = modelMatch ? modelMatch[1] : DEFAULT_MODEL;

  /*
   * Extract provider
   * const providerMatch = message.content.match(PROVIDER_REGEX);
   */
  const provider = providerMatch ? providerMatch[1] : DEFAULT_PROVIDER.name;

  const cleanedContent = Array.isArray(message.content)
    ? message.content.map((item) => {
        if (item.type === 'text') {
          return {
            type: 'text',
            text: item.text?.replace(MODEL_REGEX, '').replace(PROVIDER_REGEX, ''),
          };
        }

        return item; // Preserve image_url and other types as is
      })
    : textContent.replace(MODEL_REGEX, '').replace(PROVIDER_REGEX, '');

  return { model, provider, content: cleanedContent };
}

>>>>>>> 2ae897aa
const logger = createScopedLogger('stream-text');

export async function streamText(props: {
  messages: Omit<Message, 'id'>[];
  env?: Env;
  options?: StreamingOptions;
  apiKeys?: Record<string, string>;
  files?: FileMap;
  providerSettings?: Record<string, IProviderSetting>;
  promptId?: string;
  contextOptimization?: boolean;
  contextFiles?: FileMap;
  summary?: string;
}) {
  const {
    messages,
    env: serverEnv,
    options,
    apiKeys,
    files,
    providerSettings,
    promptId,
    contextOptimization,
    contextFiles,
    summary,
  } = props;
  let currentModel = DEFAULT_MODEL;
  let currentProvider = DEFAULT_PROVIDER.name;
  let processedMessages = messages.map((message) => {
    if (message.role === 'user') {
      const { model, provider, content } = extractPropertiesFromMessage(message);
      currentModel = model;
      currentProvider = provider;

      return { ...message, content };
    } else if (message.role == 'assistant') {
      let content = message.content;

      if (contextOptimization) {
        content = simplifyBoltActions(content);
      }

      return { ...message, content };
    }

    return message;
  });

  const provider = PROVIDER_LIST.find((p) => p.name === currentProvider) || DEFAULT_PROVIDER;
  const staticModels = LLMManager.getInstance().getStaticModelListFromProvider(provider);
  let modelDetails = staticModels.find((m) => m.name === currentModel);

  if (!modelDetails) {
    const modelsList = [
      ...(provider.staticModels || []),
      ...(await LLMManager.getInstance().getModelListFromProvider(provider, {
        apiKeys,
        providerSettings,
        serverEnv: serverEnv as any,
      })),
    ];

    if (!modelsList.length) {
      throw new Error(`No models found for provider ${provider.name}`);
    }

    modelDetails = modelsList.find((m) => m.name === currentModel);

    if (!modelDetails) {
      // Fallback to first model
      logger.warn(
        `MODEL [${currentModel}] not found in provider [${provider.name}]. Falling back to first model. ${modelsList[0].name}`,
      );
      modelDetails = modelsList[0];
    }
  }

  const dynamicMaxTokens = modelDetails && modelDetails.maxTokenAllowed ? modelDetails.maxTokenAllowed : MAX_TOKENS;

  let systemPrompt =
    PromptLibrary.getPropmtFromLibrary(promptId || 'default', {
      cwd: WORK_DIR,
      allowedHtmlElements: allowedHTMLElements,
      modificationTagName: MODIFICATIONS_TAG_NAME,
    }) ?? getSystemPrompt();

  if (files && contextFiles && contextOptimization) {
    const codeContext = createFilesContext(contextFiles, true);
    const filePaths = getFilePaths(files);

    systemPrompt = `${systemPrompt}
Below are all the filespresent in the project:
---
${filePaths.join('\n')}
---

Below is the context loaded into context buffer for you to have knowledge of and might need changes to fullfill current user request.
CONTEXT BUFFER:
---
${codeContext}
---
`;

    if (summary) {
      systemPrompt = `${systemPrompt}
      below is the chat history till now
CHAT SUMMARY:
---
${props.summary}
---
`;

      const lastMessage = processedMessages.pop();

      if (lastMessage) {
        processedMessages = [lastMessage];
      }
    }
  }

  logger.info(`Sending llm call to ${provider.name} with model ${modelDetails.name}`);

  // console.log(systemPrompt,processedMessages);

  return await _streamText({
    model: provider.getModelInstance({
      model: modelDetails.name,
      serverEnv,
      apiKeys,
      providerSettings,
    }),
    system: systemPrompt,
    maxTokens: dynamicMaxTokens,
    messages: convertToCoreMessages(processedMessages as any),
    ...options,
  });
}<|MERGE_RESOLUTION|>--- conflicted
+++ resolved
@@ -14,112 +14,6 @@
 
 export type StreamingOptions = Omit<Parameters<typeof _streamText>[0], 'model'>;
 
-<<<<<<< HEAD
-=======
-export interface File {
-  type: 'file';
-  content: string;
-  isBinary: boolean;
-}
-
-export interface Folder {
-  type: 'folder';
-}
-
-type Dirent = File | Folder;
-
-export type FileMap = Record<string, Dirent | undefined>;
-
-export function simplifyBoltActions(input: string): string {
-  // Using regex to match boltAction tags that have type="file"
-  const regex = /(<boltAction[^>]*type="file"[^>]*>)([\s\S]*?)(<\/boltAction>)/g;
-
-  // Replace each matching occurrence
-  return input.replace(regex, (_0, openingTag, _2, closingTag) => {
-    return `${openingTag}\n          ...\n        ${closingTag}`;
-  });
-}
-
-// Common patterns to ignore, similar to .gitignore
-const IGNORE_PATTERNS = [
-  'node_modules/**',
-  '.git/**',
-  'dist/**',
-  'build/**',
-  '.next/**',
-  'coverage/**',
-  '.cache/**',
-  '.vscode/**',
-  '.idea/**',
-  '**/*.log',
-  '**/.DS_Store',
-  '**/npm-debug.log*',
-  '**/yarn-debug.log*',
-  '**/yarn-error.log*',
-  '**/*lock.json',
-  '**/*lock.yml',
-];
-const ig = ignore().add(IGNORE_PATTERNS);
-
-function createFilesContext(files: FileMap) {
-  let filePaths = Object.keys(files);
-  filePaths = filePaths.filter((x) => {
-    const relPath = x.replace('/home/project/', '');
-    return !ig.ignores(relPath);
-  });
-
-  const fileContexts = filePaths
-    .filter((x) => files[x] && files[x].type == 'file')
-    .map((path) => {
-      const dirent = files[path];
-
-      if (!dirent || dirent.type == 'folder') {
-        return '';
-      }
-
-      return `<file path="${path}">\n${dirent.content}\n</file>`;
-    });
-
-  return `Below are the code files present in the webcontainer:\n <codebase>\n${fileContexts.join('\n\n')}\n</codebase>`;
-}
-
-function extractPropertiesFromMessage(message: Message): { model: string; provider: string; content: string } {
-  const textContent = Array.isArray(message.content)
-    ? message.content.find((item) => item.type === 'text')?.text || ''
-    : message.content;
-
-  const modelMatch = textContent.match(MODEL_REGEX);
-  const providerMatch = textContent.match(PROVIDER_REGEX);
-
-  /*
-   * Extract model
-   * const modelMatch = message.content.match(MODEL_REGEX);
-   */
-  const model = modelMatch ? modelMatch[1] : DEFAULT_MODEL;
-
-  /*
-   * Extract provider
-   * const providerMatch = message.content.match(PROVIDER_REGEX);
-   */
-  const provider = providerMatch ? providerMatch[1] : DEFAULT_PROVIDER.name;
-
-  const cleanedContent = Array.isArray(message.content)
-    ? message.content.map((item) => {
-        if (item.type === 'text') {
-          return {
-            type: 'text',
-            text: item.text?.replace(MODEL_REGEX, '').replace(PROVIDER_REGEX, ''),
-          };
-        }
-
-        return item; // Preserve image_url and other types as is
-      })
-    : textContent.replace(MODEL_REGEX, '').replace(PROVIDER_REGEX, '');
-
-  return { model, provider, content: cleanedContent };
-}
-
->>>>>>> 2ae897aa
 const logger = createScopedLogger('stream-text');
 
 export async function streamText(props: {
@@ -211,7 +105,7 @@
     const filePaths = getFilePaths(files);
 
     systemPrompt = `${systemPrompt}
-Below are all the filespresent in the project:
+Below are all the files present in the project:
 ---
 ${filePaths.join('\n')}
 ---
