import { convertToCoreMessages, streamText as _streamText, type CoreMessage } from 'ai';
import fs from 'fs';
import { MAX_TOKENS } from './constants';
import { getSystemPrompt } from '~/lib/common/prompts/prompts';
import {
  DEFAULT_MODEL,
  DEFAULT_PROVIDER,
  MODEL_REGEX,
  MODIFICATIONS_TAG_NAME,
  PROVIDER_LIST,
  PROVIDER_REGEX,
  WORK_DIR,
} from '~/utils/constants';
import ignore from 'ignore';
import type { IProviderSetting } from '~/types/model';
import { PromptLibrary } from '~/lib/common/prompt-library';
import { allowedHTMLElements } from '~/utils/markdown';
import { LLMManager } from '~/lib/modules/llm/manager';
import { createScopedLogger } from '~/utils/logger';

interface ToolResult<Name extends string, Args, Result> {
  toolCallId: string;
  toolName: Name;
  args: Args;
  result: Result;
}

interface Message {
  role: 'user' | 'assistant';
  content: string;
  toolInvocations?: ToolResult<string, unknown, unknown>[];
  model?: string;
}

export type Messages = Message[];

export type StreamingOptions = Omit<Parameters<typeof _streamText>[0], 'model'>;

export interface File {
  type: 'file';
  content: string;
  isBinary: boolean;
}

export interface Folder {
  type: 'folder';
}

type Dirent = File | Folder;

export type FileMap = Record<string, Dirent | undefined>;

export function simplifyBoltActions(input: string): string {
  // Using regex to match boltAction tags that have type="file"
  const regex = /(<boltAction[^>]*type="file"[^>]*>)([\s\S]*?)(<\/boltAction>)/g;

  // Replace each matching occurrence
  return input.replace(regex, (_0, openingTag, _2, closingTag) => {
    return `${openingTag}\n          ...\n        ${closingTag}`;
  });
}

// Common patterns to ignore, similar to .gitignore
const IGNORE_PATTERNS = [
  'node_modules/**',
  '.git/**',
  'dist/**',
  'build/**',
  '.next/**',
  'coverage/**',
  '.cache/**',
  '.vscode/**',
  '.idea/**',
  '**/*.log',
  '**/.DS_Store',
  '**/npm-debug.log*',
  '**/yarn-debug.log*',
  '**/yarn-error.log*',
  '**/*lock.json',
  '**/*lock.yml',
];
const ig = ignore().add(IGNORE_PATTERNS);

const CACHE_CONTROL_METADATA = {
  experimental_providerMetadata: {
    anthropic: { cacheControl: { type: 'ephemeral' } },
  },
};

function createFilesContext(files: FileMap) {
  let filePaths = Object.keys(files);
  filePaths = filePaths.filter((x) => {
    const relPath = x.replace('/home/project/', '');
    return !ig.ignores(relPath);
  });

  const fileContexts = filePaths
    .filter((x) => files[x] && files[x].type == 'file')
    .map((path) => {
      const dirent = files[path];

      if (!dirent || dirent.type == 'folder') {
        return '';
      }

      const codeWithLinesNumbers = dirent.content
        .split('\n')
        .map((v, i) => `${i + 1}|${v}`)
        .join('\n');

      return `<file path="${path}">\n${codeWithLinesNumbers}\n</file>`;
    });

  return `Below are the code files present in the webcontainer:\ncode format:\n<line number>|<line content>\n <codebase>${fileContexts.join('\n\n')}\n\n</codebase>`;
}

function persistMessages(messages: CoreMessage[]) {
  try {
    const messagesFilePath = 'messages.json';
    fs.writeFileSync(messagesFilePath, JSON.stringify(messages, null, 2), 'utf8');
  } catch (error) {
    console.error('Error writing messages to file:', error);
  }
}

function extractPropertiesFromMessage(message: Message): { model: string; provider: string; content: string } {
  const textContent = Array.isArray(message.content)
    ? message.content.find((item) => item.type === 'text')?.text || ''
    : message.content;

  const modelMatch = textContent.match(MODEL_REGEX);
  const providerMatch = textContent.match(PROVIDER_REGEX);

  /*
   * Extract model
   * const modelMatch = message.content.match(MODEL_REGEX);
   */
  const model = modelMatch ? modelMatch[1] : DEFAULT_MODEL;

  /*
   * Extract provider
   * const providerMatch = message.content.match(PROVIDER_REGEX);
   */
  const provider = providerMatch ? providerMatch[1] : DEFAULT_PROVIDER.name;

  const cleanedContent = Array.isArray(message.content)
    ? message.content.map((item) => {
        if (item.type === 'text') {
          return {
            type: 'text',
            text: item.text?.replace(MODEL_REGEX, '').replace(PROVIDER_REGEX, ''),
          };
        }

        return item; // Preserve image_url and other types as is
      })
    : textContent.replace(MODEL_REGEX, '').replace(PROVIDER_REGEX, '');

  return { model, provider, content: cleanedContent };
}

const logger = createScopedLogger('stream-text');

export async function streamText(props: {
  messages: Messages;
  env: Env;
  options?: StreamingOptions;
  apiKeys?: Record<string, string>;
  files?: FileMap;
  providerSettings?: Record<string, IProviderSetting>;
  promptId?: string;
  contextOptimization?: boolean;
  isPromptCachingEnabled?: boolean;
}) {
  const {
    messages,
    env: serverEnv,
    options,
    apiKeys,
    files,
    providerSettings,
    promptId,
    contextOptimization,
    isPromptCachingEnabled,
  } = props;

  let currentModel = DEFAULT_MODEL;
  let currentProvider = DEFAULT_PROVIDER.name;

  const processedMessages = messages.map((message, idx) => {
    if (message.role === 'user') {
      const { model, provider, content } = extractPropertiesFromMessage(message);
      currentModel = model;
      currentProvider = provider;

      const putCacheControl = isPromptCachingEnabled && idx >= messages?.length - 4;

      return {
        ...message,
        content,
        ...(putCacheControl && CACHE_CONTROL_METADATA),
      };
    } else if (message.role == 'assistant') {
      let content = message.content;

      if (contextOptimization) {
        content = simplifyBoltActions(content);
      }

      return { ...message, content };
    }

    return message;
  });

  const provider = PROVIDER_LIST.find((p) => p.name === currentProvider) || DEFAULT_PROVIDER;
  const staticModels = LLMManager.getInstance().getStaticModelListFromProvider(provider);
  let modelDetails = staticModels.find((m) => m.name === currentModel);

  if (!modelDetails) {
    const modelsList = [
      ...(provider.staticModels || []),
      ...(await LLMManager.getInstance().getModelListFromProvider(provider, {
        apiKeys,
        providerSettings,
        serverEnv: serverEnv as any,
      })),
    ];

    if (!modelsList.length) {
      throw new Error(`No models found for provider ${provider.name}`);
    }

    modelDetails = modelsList.find((m) => m.name === currentModel);

    if (!modelDetails) {
      // Fallback to first model
      logger.warn(
        `MODEL [${currentModel}] not found in provider [${provider.name}]. Falling back to first model. ${modelsList[0].name}`,
      );
      modelDetails = modelsList[0];
    }
  }

  const dynamicMaxTokens = modelDetails && modelDetails.maxTokenAllowed ? modelDetails.maxTokenAllowed : MAX_TOKENS;

  let systemPrompt =
    PromptLibrary.getPropmtFromLibrary(promptId || 'default', {
      cwd: WORK_DIR,
      allowedHtmlElements: allowedHTMLElements,
      modificationTagName: MODIFICATIONS_TAG_NAME,
    }) ?? getSystemPrompt();

  if (files && contextOptimization) {
    const codeContext = createFilesContext(files);
    systemPrompt = `${systemPrompt}\n\n ${codeContext}`;
  }

  logger.info(`Sending llm call to ${provider.name} with model ${modelDetails.name}`);

<<<<<<< HEAD
  if (isPromptCachingEnabled) {
    const messages = [
      {
        role: 'system',
        content: systemPrompt,
        experimental_providerMetadata: {
          anthropic: { cacheControl: { type: 'ephemeral' } },
        },
      },
      ...processedMessages,
    ] as CoreMessage[];

    persistMessages(messages);

    return _streamText({
      model: provider.getModelInstance({
        model: currentModel,
        serverEnv,
        apiKeys,
        providerSettings,
      }),
      maxTokens: dynamicMaxTokens,
      messages,
      ...options,
    });
  }

  return _streamText({
=======
  return await _streamText({
>>>>>>> fad41973
    model: provider.getModelInstance({
      model: currentModel,
      serverEnv,
      apiKeys,
      providerSettings,
    }),
    system: systemPrompt,
    maxTokens: dynamicMaxTokens,
    messages: convertToCoreMessages(processedMessages as any),
    ...options,
  });
}<|MERGE_RESOLUTION|>--- conflicted
+++ resolved
@@ -258,7 +258,6 @@
 
   logger.info(`Sending llm call to ${provider.name} with model ${modelDetails.name}`);
 
-<<<<<<< HEAD
   if (isPromptCachingEnabled) {
     const messages = [
       {
@@ -286,10 +285,7 @@
     });
   }
 
-  return _streamText({
-=======
   return await _streamText({
->>>>>>> fad41973
     model: provider.getModelInstance({
       model: currentModel,
       serverEnv,
