--- conflicted
+++ resolved
@@ -18,13 +18,10 @@
 import { BaseChat } from './BaseChat';
 import Cookies from 'js-cookie';
 import { debounce } from '~/utils/debounce';
-<<<<<<< HEAD
 import { useFilters, type FilterRequestObject } from '~/lib/hooks/useFilters';
 import { getSystemPrompt } from '~/lib/common/prompts';
-=======
 import { useSettings } from '~/lib/hooks/useSettings';
 import type { ProviderInfo } from '~/types/model';
->>>>>>> bfaa3f70
 
 const toastAnimation = cssTransition({
   enter: 'animated fadeInRight',
@@ -97,11 +94,8 @@
     const [chatStarted, setChatStarted] = useState(initialMessages.length > 0);
     const [uploadedFiles, setUploadedFiles] = useState<File[]>([]); // Move here
     const [imageDataList, setImageDataList] = useState<string[]>([]); // Move here
-<<<<<<< HEAD
     const { executeFilterChain } = useFilters();
-=======
     const { activeProviders } = useSettings();
->>>>>>> bfaa3f70
 
     const [model, setModel] = useState(() => {
       const savedModel = Cookies.get('selectedModel');
