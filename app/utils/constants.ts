--- conflicted
+++ resolved
@@ -261,7 +261,6 @@
     icon: 'i-ph:cloud-arrow-down',
   },
   {
-<<<<<<< HEAD
     name: 'GitHub Models',
     staticModels: [
       {
@@ -436,7 +435,8 @@
     getDynamicModels: getGLHFModels,
     getApiKeyLink: 'https://glhf.chat/users/settings/api',
     labelForGetApiKey: 'Get GLHF API Key',
-=======
+  },
+  {
     name: 'Together',
     staticModels: [
       {
@@ -460,7 +460,6 @@
       },
     ],
     getApiKeyLink: 'https://api.together.xyz/settings/api-keys',
->>>>>>> 115dcbb3
   },
 ];
 
